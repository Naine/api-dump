// Copyright (c) 2020 Nathan Williams. All rights reserved.
// Licensed under the MIT license. See LICENCE file in the project root
// for full license information.

using System;
using System.Collections;
using System.IO;
using System.IO.Compression;
using System.Runtime.InteropServices;

namespace TestAssembly
{
    public static class EmptyClass { }

    public class TopClass : IDisposable, IEnumerable
    {
        public IEnumerator GetEnumerator() => throw new NotImplementedException();
<<<<<<< HEAD
        void IDisposable.Dispose() { }

        public static void StrNonNull(string x = "hello") => throw new NotImplementedException();
        public static void StrNull(string? x = null) => throw new NotImplementedException();
        public static void CharNonZero(char x = 'Q') => throw new NotImplementedException();
        public static void CharExplicitZero(char x = '\0') => throw new NotImplementedException();
        public static void CharDefault(char x = default) => throw new NotImplementedException();
        public static void DoubleNonZero(double x = -3.14) => throw new NotImplementedException();
        public static void DoubleExplicitZero(double x = 0.0) => throw new NotImplementedException();
        public static void DoubleDefault(double x = default) => throw new NotImplementedException();
        public static void DoubleNan(double x = double.NaN) => throw new NotImplementedException();
        public static void DoublePosInf(double x = double.PositiveInfinity) => throw new NotImplementedException();
        public static void DoubleNegInf(double x = double.NegativeInfinity) => throw new NotImplementedException();
        public static void FloatNonZero(float x = -3.14f) => throw new NotImplementedException();
        public static void FloatExplicitZero(float x = 0.0f) => throw new NotImplementedException();
        public static void FloatDefault(float x = default) => throw new NotImplementedException();
        public static void FloatNan(float x = float.NaN) => throw new NotImplementedException();
        public static void FloatPosInf(float x = float.PositiveInfinity) => throw new NotImplementedException();
        public static void FloatNegInf(float x = float.NegativeInfinity) => throw new NotImplementedException();
        public static void IntNonZero(int x = 12345) => throw new NotImplementedException();
        public static void IntExplicitZero(int x = 0) => throw new NotImplementedException();
        public static void IntDefault(int x = default) => throw new NotImplementedException();
        public static void BoolTrue(bool x = true) => throw new NotImplementedException();
        public static void BoolFalse(bool x = false) => throw new NotImplementedException();
        public static void BoolDefault(bool x = default) => throw new NotImplementedException();
        public static void NullableNonZero(int? x = 12345) => throw new NotImplementedException();
        public static void NullableZero(int? x = 0) => throw new NotImplementedException();
        public static void NullableNull(int? x = null) => throw new NotImplementedException();
        public static void NullableDefault(int? x = default) => throw new NotImplementedException();
        public static void NullableUnknownNull(ArrayWithOffset? x = null)
            => throw new NotImplementedException();
        public static void NullableUnknownDefault(ArrayWithOffset? x = default)
            => throw new NotImplementedException();
        public static void NullableUnknownEnumNonZero(ZipArchiveMode? x = ZipArchiveMode.Update)
            => throw new NotImplementedException();
        public static void NullableUnknownEnumZero(ZipArchiveMode? x = 0)
            => throw new NotImplementedException();
        public static void NullableUnknownEnumNull(ZipArchiveMode? x = null)
            => throw new NotImplementedException();
        public static void NullableUnknownEnumDefault(ZipArchiveMode? x = default)
            => throw new NotImplementedException();
        public static void ClassKnown(IEnumerable? x = null) => throw new NotImplementedException();
        public static void ClassUnknown(ZipArchive? x = null) => throw new NotImplementedException();
        public static void StructKnown(ValueTuple x = default) => throw new NotImplementedException();
        public static void StructUnknown(ArrayWithOffset x = default) => throw new NotImplementedException();
        public static unsafe void PtrVoid(void* x = null) => throw new NotImplementedException();
        public static unsafe void PtrKnown(int* x = null) => throw new NotImplementedException();
        public static unsafe void PtrUnknown(ZipArchiveMode* x = null) => throw new NotImplementedException();
        public static void EnumNonZero(LayoutKind x = LayoutKind.Explicit) => throw new NotImplementedException();
        public static void EnumNamedZero(LayoutKind x = LayoutKind.Sequential)
            => throw new NotImplementedException();
        public static void EnumExplicitZero(LayoutKind x = 0) => throw new NotImplementedException();
        public static void EnumDefault(LayoutKind x = default) => throw new NotImplementedException();
        public static void EnumUnknownNonZero(ZipArchiveMode x = ZipArchiveMode.Update)
            => throw new NotImplementedException();
        public static void EnumUnknownNamedZero(ZipArchiveMode x = ZipArchiveMode.Read)
            => throw new NotImplementedException();
        public static void EnumUnknownExplicitZero(ZipArchiveMode x = 0) => throw new NotImplementedException();
        public static void EnumUnknownDefault(ZipArchiveMode x = default) => throw new NotImplementedException();
        public static void EnumFlagsSingle(AttributeTargets x = AttributeTargets.Assembly)
            => throw new NotImplementedException();
        public static void EnumFlagsMultiple(
            AttributeTargets x = AttributeTargets.Class | AttributeTargets.Struct)
            => throw new NotImplementedException();
        public static void EnumFlagsArbitrary(AttributeTargets x = (AttributeTargets)0x8000)
            => throw new NotImplementedException();
        public static void EnumFlagsMixed(AttributeTargets x = AttributeTargets.Class | (AttributeTargets)0x8000)
            => throw new NotImplementedException();
        public static void EnumFlagsExplicitZero(AttributeTargets x = 0) => throw new NotImplementedException();
        public static void EnumFlagsDefault(AttributeTargets x = default) => throw new NotImplementedException();
        public static void EnumFlagsUnknownSingle(DllImportSearchPath x = DllImportSearchPath.AssemblyDirectory)
            => throw new NotImplementedException();
        public static void EnumFlagsUnknownMultiple(
            DllImportSearchPath x = DllImportSearchPath.SafeDirectories | DllImportSearchPath.System32)
            => throw new NotImplementedException();
        public static void EnumFlagsUnknownArbitrary(DllImportSearchPath x = (DllImportSearchPath)16)
            => throw new NotImplementedException();
        public static void EnumFlagsUnknownMixed(
            DllImportSearchPath x = DllImportSearchPath.SafeDirectories | (DllImportSearchPath)16)
            => throw new NotImplementedException();
        public static void EnumFlagsUnknownNamedZero(DllImportSearchPath x = DllImportSearchPath.LegacyBehavior)
            => throw new NotImplementedException();
        public static void EnumFlagsUnknownExplicitZero(DllImportSearchPath x = 0)
            => throw new NotImplementedException();
        public static void EnumFlagsUnknownDefault(DllImportSearchPath x = default)
            => throw new NotImplementedException();
=======
        void IDisposable.Dispose() => GC.SuppressFinalize(this);
>>>>>>> efa60cd5
    }

    public abstract class AbstractClass : IEnumerable
    {
        public abstract IEnumerator GetEnumerator();
        public abstract bool Foo1(double x);
        public abstract ref int Foo2(in decimal x);
        public virtual ref readonly object Foo3(ref string x) => throw new NotImplementedException();
        public virtual dynamic Foo4(out (int a, double b) x) => throw new NotImplementedException();
        public void Foo5(dynamic x) => throw new NotImplementedException();
        public static void Foo6(GenContainer<int>.GenEnum x) { }
        public static void Foo7((int a, int, int c, int, int e, int, int g, int, int? i, int) x) { }
    }

    public static class GenContainer<T>
    {
        public enum GenEnum { A, B, C }
    }

    public class ConcreteClass : AbstractClass
    {
        protected ConcreteClass() { }
        public ConcreteClass(string s) { }
        public override IEnumerator GetEnumerator() => throw new NotImplementedException();
        public sealed override bool Foo1(double x) => throw new NotImplementedException();
        public override ref int Foo2(in decimal x) => throw new NotImplementedException();
        public sealed override ref readonly object Foo3(ref string x) => throw new NotImplementedException();
        public override dynamic Foo4(out (int a, double b) x) => throw new NotImplementedException();
    }

    public sealed class SealedClass : ConcreteClass
    {
        private SealedClass() { }
        public override IEnumerator GetEnumerator() => throw new NotImplementedException();
    }

    public unsafe struct NormalStruct
    {
        public fixed int Stinx[16];

        public static void Foo1() { }
        public void Foo2() => throw new NotImplementedException();
        public readonly void Foo3() => throw new NotImplementedException();
        public readonly int Foo4() => throw new NotImplementedException();
        public readonly ref int Foo5() => throw new NotImplementedException();
        public ref readonly int Foo6() => throw new NotImplementedException();
        public readonly ref readonly int Foo7() => throw new NotImplementedException();

        public readonly event Action Event1 { add { } remove { } }
        public event Action Event2 { add { } remove { } }
        public event Action Event3;
    }

    public ref struct RefStruct
    {
        public byte Foo;

        public RefStruct(byte b) { Foo = b; }
    }

    public readonly struct ReadStruct
    {
        public readonly byte Foo;
    }

    public readonly ref struct RefReadStruct
    {
        public readonly byte Foo;
    }

    public interface IFooInterface : IEnumerable
    {
        int Prop1 { get; }
        int Prop2 { get; set; }
        ref int Prop3 { get; }
        ref readonly int Prop4 { get; }
        event VoidDelegate Event1;
        event ValDelegate Event2;
        void Method();

#if INTERFACE_DEFAULTS
        virtual void Method1() { }
        public void Method2() { }
        public sealed void Method3(int x) { }
        protected void Method4(int x) { }
    }

    public interface ISubInterface : IFooInterface
    {
        void IFooInterface.Method() { }
        abstract void IFooInterface.Method1();
        void IFooInterface.Method2() { }
#endif
    }

    public class FooImpl : IFooInterface
    {
        public int Prop1 => throw new NotImplementedException();
        public int Prop2
        {
            get => throw new NotImplementedException();
            set => throw new NotImplementedException();
        }
        public ref int Prop3 => throw new NotImplementedException();
        public ref readonly int Prop4 => throw new NotImplementedException();
        public event VoidDelegate? Event1;
        public event ValDelegate Event2 { add { } remove { } }
        public IEnumerator GetEnumerator() => throw new NotImplementedException();
        public void Method() => throw new NotImplementedException();
        public void Method2() => throw new NotImplementedException();
    }

    public enum Enum1 { A = 1, B = 2, C = 4, D = B | C }
    public enum Enum2 : int { A = 0, B = 1, C = 2, D = B | C }
    [Flags] public enum Enum3 { A = 1, B = 2, C = 4, D = B | C }
    [Flags] public enum Enum4 : int { A = 0, B = 1, C = 2, D = B | C }
    public enum Enum5 : ulong { A, B, C, D }
    public enum Enum6 : byte { A, B, C, D }

    public static class EnumConsts
    {
        public const Enum1 ConstC1 = Enum1.C;
        public const Enum2 ConstC2 = Enum2.C;
        public const Enum3 ConstC3 = Enum3.C;
        public const Enum4 ConstC4 = Enum4.C;
        public const Enum1 ConstDef1 = 0;
        public const Enum2 ConstDef2 = 0;
        public const Enum3 ConstDef3 = 0;
        public const Enum4 ConstDef4 = 0;
        public const Enum1 ConstMix1 = Enum1.B | Enum1.C;
        public const Enum2 ConstMix2 = Enum2.B | Enum2.C;
        public const Enum3 ConstMix3 = Enum3.B | Enum3.C;
        public const Enum4 ConstMix4 = Enum4.B | Enum4.C;
        public static void DefaultC(Enum1 x = Enum1.C) { }
        public static void DefaultC(Enum2 x = Enum2.C) { }
        public static void DefaultC(Enum3 x = Enum3.C) { }
        public static void DefaultC(Enum4 x = Enum4.C) { }
        public static void DefaultMix(Enum1 x = Enum1.D) { }
        public static void DefaultMix(Enum2 x = Enum2.D) { }
        public static void DefaultMix(Enum3 x = Enum3.D) { }
        public static void DefaultMix(Enum4 x = Enum4.D) { }
        public static void DefaultZero(Enum1 x = 0) { }
        public static void DefaultZero(Enum2 x = 0) { }
        public static void DefaultZero(Enum3 x = 0) { }
        public static void DefaultZero(Enum4 x = 0) { }
    }

    public static class Extensions
    {
        public static int IntExtension(this int foo) => throw new NotImplementedException();
    }

    public delegate void VoidDelegate();
    public delegate int ValDelegate(int x);
    public delegate ref int RefDelegate(ref int x);
    public delegate ref readonly int InDelegate(in int x);
    public delegate void OutDelegate(out int x);
    public delegate T GenDelegate<T>(T x);
    public delegate void GenInDelegate<in T>(T x);
    public delegate T GenOutDelegate<out T>();

    public delegate T ConstrainedDelegate01<T>(T x) where T : struct;
    public delegate T ConstrainedDelegate02<T>(T x) where T : struct, Enum;
    public delegate T ConstrainedDelegate03<T>(T x) where T : struct, IComparable;
    public delegate T ConstrainedDelegate04<T>(T x) where T : struct, IComparable<T>;
    public delegate T ConstrainedDelegate05<T>(T x) where T : struct, Enum, IComparable;
    public unsafe delegate T ConstrainedDelegate06<T>(T* x) where T : unmanaged;
    public unsafe delegate T ConstrainedDelegate07<T>(T* x) where T : unmanaged, Enum;
    public unsafe delegate T ConstrainedDelegate08<T>(T* x) where T : unmanaged, IComparable;
    public unsafe delegate T ConstrainedDelegate09<T>(T* x) where T : unmanaged, IComparable<T>;
    public unsafe delegate T ConstrainedDelegate10<T>(T* x) where T : unmanaged, Enum, IComparable;
    public delegate T ConstrainedDelegate11<T>(T x) where T : class;
    public delegate T ConstrainedDelegate12<T>(T x) where T : class?;
    public delegate T ConstrainedDelegate13<T>(T x) where T : notnull;
    public delegate T ConstrainedDelegate14<T>(T x) where T : Stream;
    public delegate T ConstrainedDelegate15<T>(T x) where T : Stream?;
    public delegate T ConstrainedDelegate16<T>(T x) where T : IEnumerable;
    public delegate T ConstrainedDelegate17<T>(T x) where T : IEnumerable?;
    public delegate T ConstrainedDelegate18<T>(T x) where T : Stream, IEnumerable;
    public delegate T ConstrainedDelegate19<T>(T x) where T : Stream, IEnumerable?;
    public delegate T ConstrainedDelegate20<T>(T x) where T : Stream?, IEnumerable;
    public delegate T ConstrainedDelegate21<T>(T x) where T : Stream?, IEnumerable?;
    public delegate T ConstrainedDelegate22<T>(T x) where T : new();
    public delegate T ConstrainedDelegate23<T>(T x) where T : class, new();
    public delegate T ConstrainedDelegate24<T>(T x) where T : class?, new();
    public delegate T ConstrainedDelegate25<T>(T x) where T : notnull, new();
    public delegate T ConstrainedDelegate26<T>(T x) where T : Stream, new();
    public delegate T ConstrainedDelegate27<T>(T x) where T : Stream?, new();
    public delegate T ConstrainedDelegate28<T>(T x) where T : IEnumerable, new();
    public delegate T ConstrainedDelegate29<T>(T x) where T : IEnumerable?, new();
    public delegate T ConstrainedDelegate30<T>(T x) where T : Stream, IEnumerable, new();
    public delegate T ConstrainedDelegate31<T>(T x) where T : Stream, IEnumerable?, new();
    public delegate T ConstrainedDelegate32<T>(T x) where T : Stream?, IEnumerable, new();
    public delegate T ConstrainedDelegate33<T>(T x) where T : Stream?, IEnumerable?, new();
    public delegate T ConstrainedDelegate34<T, U>(T x, U y) where T : U;
    public delegate T ConstrainedDelegate35<T, U>(T x, U y) where T : U, new();
    public delegate T ConstrainedDelegate36<T, U>(T x, U y) where T : U, IEnumerable;
    public delegate T ConstrainedDelegate37<T, U>(T x, U y) where T : U, IEnumerable, new();

    public class ConstrainedClass01<T> where T : struct { }
    public class ConstrainedClass02<T> where T : struct, Enum { }
    public class ConstrainedClass03<T> where T : struct, IComparable { }
    public class ConstrainedClass04<T> where T : struct, IComparable<T> { }
    public class ConstrainedClass05<T> where T : struct, Enum, IComparable { }
    public class ConstrainedClass06<T> where T : unmanaged { }
    public class ConstrainedClass07<T> where T : unmanaged, Enum { }
    public class ConstrainedClass08<T> where T : unmanaged, IComparable { }
    public class ConstrainedClass09<T> where T : unmanaged, IComparable<T> { }
    public class ConstrainedClass10<T> where T : unmanaged, Enum, IComparable { }
    public class ConstrainedClass11<T> where T : class { }
    public class ConstrainedClass12<T> where T : class? { }
    public class ConstrainedClass13<T> where T : notnull { }
    public class ConstrainedClass14<T> where T : Stream { }
    public class ConstrainedClass15<T> where T : Stream? { }
    public class ConstrainedClass16<T> where T : IEnumerable { }
    public class ConstrainedClass17<T> where T : IEnumerable? { }
    public class ConstrainedClass18<T> where T : Stream, IEnumerable { }
    public class ConstrainedClass19<T> where T : Stream, IEnumerable? { }
    public class ConstrainedClass20<T> where T : Stream?, IEnumerable { }
    public class ConstrainedClass21<T> where T : Stream?, IEnumerable? { }
    public class ConstrainedClass22<T> where T : new() { }
    public class ConstrainedClass23<T> where T : class, new() { }
    public class ConstrainedClass24<T> where T : class?, new() { }
    public class ConstrainedClass25<T> where T : notnull, new() { }
    public class ConstrainedClass26<T> where T : Stream, new() { }
    public class ConstrainedClass27<T> where T : Stream?, new() { }
    public class ConstrainedClass28<T> where T : IEnumerable, new() { }
    public class ConstrainedClass29<T> where T : IEnumerable?, new() { }
    public class ConstrainedClass30<T> where T : Stream, IEnumerable, new() { }
    public class ConstrainedClass31<T> where T : Stream, IEnumerable?, new() { }
    public class ConstrainedClass32<T> where T : Stream?, IEnumerable, new() { }
    public class ConstrainedClass33<T> where T : Stream?, IEnumerable?, new() { }
    public class ConstrainedClass34<T, U> where T : U { }
    public class ConstrainedClass35<T, U> where T : U, new() { }
    public class ConstrainedClass36<T, U> where T : U, IEnumerable { }
    public class ConstrainedClass37<T, U> where T : U, IEnumerable, new() { }
}<|MERGE_RESOLUTION|>--- conflicted
+++ resolved
@@ -15,8 +15,7 @@
     public class TopClass : IDisposable, IEnumerable
     {
         public IEnumerator GetEnumerator() => throw new NotImplementedException();
-<<<<<<< HEAD
-        void IDisposable.Dispose() { }
+        void IDisposable.Dispose() => GC.SuppressFinalize(this);
 
         public static void StrNonNull(string x = "hello") => throw new NotImplementedException();
         public static void StrNull(string? x = null) => throw new NotImplementedException();
@@ -102,9 +101,6 @@
             => throw new NotImplementedException();
         public static void EnumFlagsUnknownDefault(DllImportSearchPath x = default)
             => throw new NotImplementedException();
-=======
-        void IDisposable.Dispose() => GC.SuppressFinalize(this);
->>>>>>> efa60cd5
     }
 
     public abstract class AbstractClass : IEnumerable
