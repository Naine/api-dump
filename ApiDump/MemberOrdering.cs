--- conflicted
+++ resolved
@@ -73,13 +73,8 @@
                     MethodKind.Conversion => 10,
                     _ => 11,
                 },
-<<<<<<< HEAD
-                INamedTypeSymbol _ => 12,
+                INamedTypeSymbol => 12,
                 _ => 13,
-=======
-                INamedTypeSymbol => 11,
-                _ => 12,
->>>>>>> efa60cd5
             };
         }
 
