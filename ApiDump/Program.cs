// Copyright (c) 2020 Nathan Williams. All rights reserved.
// Licensed under the MIT license. See LICENCE file in the project root
// for full license information.

using System;
using System.Collections.Generic;
using System.IO;
using System.IO.Compression;
using System.Linq;
using System.Reflection;
using System.Text;
using System.Text.RegularExpressions;
using Microsoft.CodeAnalysis;
using Microsoft.CodeAnalysis.CSharp;

namespace ApiDump
{
    /* TODO: The following need to be handled correctly:
     *  - Type names should be qualified where ambiguous or nested and not in scope.
     *  - Some attributes should be displayed.
     *    + Use command line options to explicitly show or hide specific attributes.
     *    + Need to support attributes that compile into IL metadata, such as StructLayout.
     *    + There should be a default list of known attributes that are shown/hidden.
     *      ~ Includes attributes that visibly affect consumers, like Obsolete, etc.
     *      ~ Excludes attributes that should be implementation details.
     *      ~ Includes nullability attributes like AllowNull only if not --no-nullable.
     *      ~ Allow specifying default for unknown attributes.
     *  - C# 9 features:
     *    + Native-sized integers.
     *    + Raw function pointers.
     *    + Init accessors.
     *    + Records (maybe unless they are API-wise indistinguishable from classes).
     *    + Maybe more. Evaluate when C# 9 leaves preview.
     */

    static class Program
    {
        private static bool showAllInterfaces;
        private static bool showUnsafeValueTypes;
        internal static bool ShowNullable { get; private set; } = true;

        static int Main(string[] args)
        {
            var dlls = new List<string>();
            bool useInternalBCL = true;
            foreach (string arg in args)
            {
                if (arg.StartsWith('-'))
                {
                    switch (arg)
                    {
                    case "--no-bcl":
                        useInternalBCL = false;
                        break;
                    case "--all-interfaces":
                        showAllInterfaces = true;
                        break;
                    case "--show-array-structs":
                        showUnsafeValueTypes = true;
                        break;
                    case "--no-nullable":
                        ShowNullable = false;
                        break;
                    case "-h":
                    case "--help":
                        PrintHelp();
                        return 0;
                    case "-v":
                    case "--version":
                        if (args.Contains("--help")) goto case "--help";
                        PrintVersion();
                        return 0;
                    default:
                        Console.Error.WriteLine("Error: Unknown option '{0}'", arg);
                        return 1;
                    }
                }
                else
                {
                    dlls.Add(arg);
                }
            }
            if (dlls.Count == 0)
            {
                Console.Error.WriteLine("Error: No input files. Use --help to show usage.");
                return 1;
            }
            try
            {
                var refs = new List<MetadataReference>();
                foreach (string path in dlls)
                {
                    try
                    {
                        refs.Add(MetadataReference.CreateFromFile(path));
                    }
                    catch (ArgumentException)
                    {
                        Console.Error.WriteLine("Error: Invalid file path: '{0}'", path);
                        return 1;
                    }
                    catch (FileNotFoundException)
                    {
                        Console.Error.WriteLine("Error: File not found: '{0}'", path);
                        return 1;
                    }
                    catch (IOException e)
                    {
                        Console.Error.WriteLine("Error: Failed to open '{0}': {1}", path, e.Message);
                        return 1;
                    }
                    catch (BadImageFormatException)
                    {
                        Console.Error.WriteLine("Error: File is not a valid IL assembly: '{0}'", path);
                        return 1;
                    }
                }
                if (useInternalBCL)
                {
                    using var zip = new ZipArchive(
                        typeof(Program).Assembly.GetManifestResourceStream($"{nameof(ApiDump)}.DummyBCL.zip")!);
                    foreach (var entry in zip.Entries)
                    {
                        // CreateFromStream() requires a seekable stream for some reason.
                        // ZipArchiveEntry streams are not, so we need to copy.
                        using var memStream = new MemoryStream((int)entry.Length);
                        using (var zipStream = entry.Open()) zipStream.CopyTo(memStream);
                        memStream.Position = 0;
                        refs.Add(MetadataReference.CreateFromStream(memStream));
                    }
                }
                var comp = CSharpCompilation.Create("dummy", null, refs,
                    new CSharpCompilationOptions(OutputKind.DynamicallyLinkedLibrary));
                var diagnostics = comp.GetDiagnostics();
                if (!diagnostics.IsDefaultOrEmpty)
                {
                    Console.Error.WriteLine("Warning: Compilation has diagnostics:");
                    foreach (var diagnostic in diagnostics) Console.Error.WriteLine(diagnostic);
                }
                var globalNamespaces = comp.GlobalNamespace.ConstituentNamespaces;
                if (globalNamespaces.Length != refs.Count + 1)
                {
                    throw new Exception($"Unexpected number of global namespaces: {globalNamespaces.Length}");
                }
                if (!SymbolEqualityComparer.Default.Equals(
                    globalNamespaces[0], comp.Assembly.GlobalNamespace))
                {
                    throw new Exception("Unexpected first global namespace:"
                        + $" {globalNamespaces[0].ContainingAssembly.Name}");
                }
                for (int i = 1; i <= dlls.Count; ++i)
                {
                    PrintNamespace(globalNamespaces[i]);
                }
            }
            catch (Exception ex)
            {
                Console.Error.WriteLine("Error: {0}", ex);
                return -1;
            }
            return 0;
        }

        private static void PrintVersion(Assembly? assembly = null)
        {
            assembly ??= typeof(Program).Assembly;
            var attribute = assembly.GetCustomAttribute<AssemblyInformationalVersionAttribute>();
            Console.WriteLine($"{nameof(ApiDump)} version {{0}}",
                attribute?.InformationalVersion ?? assembly.GetName().Version!.ToString(3));

            var copyright = assembly.GetCustomAttribute<AssemblyCopyrightAttribute>();
<<<<<<< HEAD
            if (!(copyright is null)) Console.WriteLine(copyright.Copyright.Replace("\u00A9", "(C)"));
=======
            if (copyright is not null) Console.WriteLine(copyright.Copyright);
>>>>>>> efa60cd5
        }

        public static bool StartsWith(this ReadOnlySpan<char> span, char value)
            => !span.IsEmpty && span[0] == value;

        private static void PrintHelp()
        {
            var assembly = typeof(Program).Assembly;
            PrintVersion(assembly);
            Console.WriteLine();
            Console.WriteLine("Usage: {0} [options] <dllpaths>...", assembly.GetName().Name);

            string readme;
            using (var stream = assembly.GetManifestResourceStream($"{nameof(ApiDump)}.README.md"))
            {
                if (stream is null) return;
                if (stream is MemoryStream ms && ms.TryGetBuffer(out var msBuffer))
                {
                    // Optimistic case that avoids an extra copy/buffering layer.
                    // Realistically only one of these paths should ever be used on any
                    // given runtime, but it can't hurt to have both this and a fallback.
                    readme = Encoding.UTF8.GetString(msBuffer);
                }
                else
                {
                    using var reader = new StreamReader(stream, Encoding.UTF8, false);
                    readme = reader.ReadToEnd();
                }
            }

            int start = 1 + readme.IndexOf('\n', 9 + readme.IndexOf("# Options", StringComparison.Ordinal));
            readme = readme[start..].Replace("`", "", StringComparison.Ordinal);
            readme = Regex.Replace(readme, @"\[([^\]]*)\]\([^\)]*\)", "$1").Trim();

            Console.WriteLine();
            Console.WriteLine("Options:");
            int width = Math.Max(Console.WindowWidth, 80) - 6;
            foreach (string para in Regex.Split(readme, @"\s*\n(?:\s*\n)+\s*", RegexOptions.ECMAScript))
            {
                if (para.AsSpan().TrimStart().StartsWith('-'))
                {
                    // Option line, eg: "- `-h`, `--help`"
                    Console.WriteLine();
                    Console.Write("  ");
                    Console.Out.WriteLine(para.AsSpan(1 + para.IndexOf('-')).Trim());
                }
                else if (!para.Contains('\n'))
                {
                    // Single-line option description
                    Console.WriteLine();
                    Console.Write("    ");
                    Console.Out.WriteLine(para.AsSpan().Trim());
                }
                else
                {
                    // Multi-line option description
                    int pos = width;
                    foreach (var word in new SpanSplitter(para))
                    {
                        if (pos + 1 + word.Length > width)
                        {
                            Console.WriteLine();
                            Console.Write("    ");
                            Console.Out.Write(word);
                            pos = word.Length;
                        }
                        else
                        {
                            Console.Write(' ');
                            Console.Out.Write(word);
                            pos += 1 + word.Length;
                        }
                    }
                    Console.WriteLine();
                }
            }
        }

        private static bool emptyBlockOpen;

        private static void PrintLine(string line, int indent, bool openBlock = false)
        {
            if (emptyBlockOpen)
            {
                Console.WriteLine();
                for (int i = 1; i < indent; ++i) Console.Write("    ");
                Console.WriteLine('{');
            }
            for (int i = 0; i < indent; ++i) Console.Write("    ");
            Console.Write(line);
            if (!(emptyBlockOpen = openBlock))
            {
                Console.WriteLine();
            }
        }

        private static void PrintEndBlock(int indent)
        {
            if (emptyBlockOpen)
            {
                Console.WriteLine(" { }");
                emptyBlockOpen = false;
            }
            else
            {
                for (int i = 0; i < indent; ++i) Console.Write("    ");
                Console.WriteLine('}');
            }
        }

        private static readonly Func<ISymbol?, ISymbol?> identity = s => s;

        private static IOrderedEnumerable<T> Sort<T>(IEnumerable<T> symbols) where T : class?, ISymbol?
            => symbols.OrderBy<T, ISymbol?>(identity, MemberOrdering.Comparer);

        private static void PrintNamespace(INamespaceSymbol ns)
        {
            bool printed = false;
            foreach (var type in Sort(ns.GetTypeMembers()))
            {
                if (type.DeclaredAccessibility == Accessibility.Public)
                {
                    if (!printed && !ns.IsGlobalNamespace)
                    {
                        PrintLine($"namespace {FullName(ns)}", 0);
                        PrintLine("{", 0);
                        printed = true;
                    }
                    PrintType(type, ns.IsGlobalNamespace ? 0 : 1);
                }
            }
            if (printed) PrintLine("}", 0);
            foreach (var subNs in ns.GetNamespaceMembers().OrderBy(t => t.MetadataName))
            {
                PrintNamespace(subNs);
            }
        }

        private static string? FullName(INamespaceSymbol? ns)
        {
            if (ns is null || ns.IsGlobalNamespace) return null;
            string? parent = FullName(ns.ContainingNamespace);
            return parent is null ? ns.Name : $"{parent}.{ns.Name}";
        }

        private static void PrintType(INamedTypeSymbol type, int indent)
        {
            var sb = new StringBuilder();
            switch (type.DeclaredAccessibility)
            {
            case Accessibility.Public:
                sb.Append("public ");
                break;
            case Accessibility.Protected:
            case Accessibility.ProtectedOrInternal:
                sb.Append("protected ");
                break;
            default:
                throw new Exception($"Type {type} has unexpected visibility {type.DeclaredAccessibility}");
            }
            switch (type.TypeKind)
            {
            case TypeKind.Class:
                if (type.IsStatic) sb.Append("static ");
                else if (type.IsAbstract) sb.Append("abstract ");
                else if (type.IsSealed) sb.Append("sealed ");
                sb.Append("class ").Append(type.Name);
                break;
            case TypeKind.Struct:
                if (!showUnsafeValueTypes && type.IsUnsafeValueType()) return;
                if (type.IsReadOnly) sb.Append("readonly ");
                if (type.IsRefLikeType) sb.Append("ref ");
                sb.Append("struct ").Append(type.Name);
                break;
            case TypeKind.Interface:
                sb.Append("interface ").Append(type.Name);
                break;
            case TypeKind.Enum:
                sb.Append("enum ").Append(type.Name);
                break;
            case TypeKind.Delegate:
                if (type.DelegateInvokeMethod is null)
                {
                    throw new Exception($"Delegate type has null invoke method: {type}");
                }
                PrintLine(sb.Append("delegate ")
                    .AppendReturnSignature(type.DelegateInvokeMethod)
                    .Append(' ').Append(type.Name)
                    .AppendTypeParameters(type.TypeParameters, out var delegateConstraints)
                    .AppendParameters(type.DelegateInvokeMethod.Parameters)
                    .AppendTypeConstraints(delegateConstraints)
                    .Append(';').ToString(), indent);
                return;
            default:
                throw new Exception($"Named type {type} has unexpected kind {type.TypeKind}");
            }
            sb.AppendTypeParameters(type.TypeParameters, out var constraints);
            var bases = new List<INamedTypeSymbol>();
            if (type.BaseType is not null && type.TypeKind == TypeKind.Class
                && type.BaseType.SpecialType != SpecialType.System_Object)
            {
                bases.Add(type.BaseType);
            }
            if (type.TypeKind != TypeKind.Enum)
            {
                foreach (var iface in Sort(type.Interfaces))
                {
                    if (!showAllInterfaces)
                    {
                        // Don't add an interface inherited by one already added.
                        if (bases.Any(t => t.Interfaces.Contains(iface, SymbolEqualityComparer.Default)))
                        {
                            continue;
                        }
                        // Remove any previously added interfaces inherited by the one we're adding now.
                        bases.RemoveAll(t => iface.Interfaces.Contains(t, SymbolEqualityComparer.Default));
                    }
                    bases.Add(iface);
                }
            }
            else if (type.EnumUnderlyingType is not null)
            {
                bases.Add(type.EnumUnderlyingType);
            }
            for (int i = 0; i < bases.Count; ++i)
            {
                sb.Append(i == 0 ? " : " : ", ").AppendType(bases[i]);
            }
            sb.AppendTypeConstraints(constraints);
            PrintLine(sb.ToString(), indent, openBlock: true);
            foreach (var member in Sort(type.GetMembers()))
            {
                if (type.TypeKind != TypeKind.Enum)
                {
                    PrintMember(member, indent + 1);
                }
                else if (member is IFieldSymbol field)
                {
                    PrintLine(new StringBuilder().Append(field.Name).Append(" = ")
                        .AppendConstant(field.ConstantValue, type.EnumUnderlyingType!)
                        .Append(',').ToString(), indent + 1);
                }
            }
            PrintEndBlock(indent);
        }

        private static readonly Dictionary<string, string> conversionNames
            = new Dictionary<string, string>
            {
                [WellKnownMemberNames.ExplicitConversionName] = "explicit",
                [WellKnownMemberNames.ImplicitConversionName] = "implicit",
            };

        private static readonly Dictionary<string, string> operators
            = new Dictionary<string, string>
            {
                [WellKnownMemberNames.AdditionOperatorName] = "+",
                [WellKnownMemberNames.BitwiseAndOperatorName] = "&",
                [WellKnownMemberNames.BitwiseOrOperatorName] = "|",
                [WellKnownMemberNames.DecrementOperatorName] = "--",
                [WellKnownMemberNames.DivisionOperatorName] = "/",
                [WellKnownMemberNames.EqualityOperatorName] = "==",
                [WellKnownMemberNames.ExclusiveOrOperatorName] = "^",
                [WellKnownMemberNames.FalseOperatorName] = "false",
                [WellKnownMemberNames.GreaterThanOperatorName] = ">",
                [WellKnownMemberNames.GreaterThanOrEqualOperatorName] = ">=",
                [WellKnownMemberNames.IncrementOperatorName] = "++",
                [WellKnownMemberNames.InequalityOperatorName] = "!=",
                [WellKnownMemberNames.LeftShiftOperatorName] = "<<",
                [WellKnownMemberNames.LessThanOperatorName] = "<",
                [WellKnownMemberNames.LessThanOrEqualOperatorName] = "<=",
                [WellKnownMemberNames.LogicalNotOperatorName] = "!",
                [WellKnownMemberNames.ModulusOperatorName] = "%",
                [WellKnownMemberNames.MultiplyOperatorName] = "*",
                [WellKnownMemberNames.OnesComplementOperatorName] = "~",
                [WellKnownMemberNames.RightShiftOperatorName] = ">>",
                [WellKnownMemberNames.SubtractionOperatorName] = "-",
                [WellKnownMemberNames.TrueOperatorName] = "true",
                [WellKnownMemberNames.UnaryNegationOperatorName] = "-",
                [WellKnownMemberNames.UnaryPlusOperatorName] = "+",
            };

        private static void PrintMember(ISymbol member, int indent)
        {
            var containingType = member.ContainingType;
            if (member is IMethodSymbol m)
            {
                switch (m.MethodKind)
                {
                case MethodKind.Destructor:
                    PrintLine($"~{containingType.Name}();", indent);
                    return;
                case MethodKind.Constructor:
                    if (containingType.TypeKind == TypeKind.Struct && m.Parameters.IsDefaultOrEmpty)
                    {
                        return;
                    }
                    break;
                case MethodKind.StaticConstructor:
                case MethodKind.PropertyGet:
                case MethodKind.PropertySet:
                case MethodKind.EventAdd:
                case MethodKind.EventRemove:
                    return;
                }
                if (!m.ExplicitInterfaceImplementations.IsDefaultOrEmpty)
                {
                    foreach (var impl in m.ExplicitInterfaceImplementations)
                    {
                        PrintExplicitImplementation(m, impl, indent);
                    }
                    if (!m.CanBeReferencedByName) return;
                }
            }
            else if (member is IEventSymbol eventSymbol
                && !eventSymbol.ExplicitInterfaceImplementations.IsDefaultOrEmpty)
            {
                foreach (var impl in eventSymbol.ExplicitInterfaceImplementations)
                {
                    PrintExplicitImplementation(eventSymbol, impl, indent);
                }
                if (!eventSymbol.CanBeReferencedByName) return;
            }
            else if (member is IPropertySymbol property
                && !property.ExplicitInterfaceImplementations.IsDefaultOrEmpty)
            {
                foreach (var impl in property.ExplicitInterfaceImplementations)
                {
                    PrintExplicitImplementation(property, impl, indent);
                }
                if (!property.CanBeReferencedByName) return;
            }
            var sb = new StringBuilder();
            bool inInterface = containingType.TypeKind == TypeKind.Interface;
            switch (member.DeclaredAccessibility)
            {
            case Accessibility.Public:
                // Try to use pre-8.0 C# syntax for interface members wherever possible.
                // This means that for public abstract members, we hide these modifiers,
                // as they are implied and previously could not be made explicit.
                if (!inInterface || !member.IsAbstract) sb.Append("public ");
                break;
            case Accessibility.Protected:
            case Accessibility.ProtectedOrInternal:
                sb.Append("protected ");
                break;
            case Accessibility.Private:
            case Accessibility.ProtectedAndInternal:
            case Accessibility.Internal:
                return;
            case Accessibility.NotApplicable when inInterface:
                break;
            default:
                throw new Exception($"{member.Kind} member has unexpected"
                    + $" visibility {member.DeclaredAccessibility}: {member}");
            }
            bool inMutableStruct = containingType.TypeKind == TypeKind.Struct
                && !containingType.IsReadOnly && !member.IsStatic;
            switch (member)
            {
            case INamedTypeSymbol nestedType:
                PrintType(nestedType, indent);
                break;
            case IFieldSymbol field:
                bool isFixed = field.IsFixedSizeBuffer;
                if (isFixed)
                {
                    sb.Append("fixed ");
                }
                else if (field.IsConst)
                {
                    sb.Append("const ");
                }
                else
                {
                    if (field.IsStatic) sb.Append("static ");
                    if (field.IsReadOnly) sb.Append("readonly ");
                    else if (field.IsVolatile) sb.Append("volatile ");
                }
                if (isFixed)
                {
                    sb.AppendType(((IPointerTypeSymbol)field.Type).PointedAtType);
                }
                else
                {
                    sb.AppendType(field.Type, field.NullableAnnotation);
                }
                sb.Append(' ').Append(field.Name);
                if (isFixed)
                {
                    sb.Append('[');
                    if (field.TryGetFixedBufferSize(out int size)) sb.Append(size);
                    sb.Append(']');
                }
                else if (field.HasConstantValue)
                {
                    sb.Append(" = ").AppendConstant(field.ConstantValue, field.Type);
                }
                PrintLine(sb.Append(';').ToString(), indent);
                break;
            case IEventSymbol eventSymbol:
                sb.AppendCommonModifiers(eventSymbol, false);
                bool showAccessors = false;
                IMethodSymbol? add = null, remove = null;
                if (inMutableStruct)
                {
                    add = eventSymbol.AddMethod;
                    remove = eventSymbol.RemoveMethod;
                    switch ((add?.IsReadOnly, remove?.IsReadOnly))
                    {
                    case (true, true):
                    case (true, null):
                    case (null, true):
                        sb.Append("readonly ");
                        break;
                    case (true, false):
                    case (false, true):
                        // Although not allowed in C#, it is technically possible in IL
                        // to mark add/remove accessors individually as readonly.
                        // Show this case using accessor syntax similar to properties.
                        showAccessors = true;
                        break;
                    }
                }
                sb.Append("event ").AppendType(eventSymbol.Type, eventSymbol.NullableAnnotation)
                    .Append(' ').Append(eventSymbol.Name);
                if (showAccessors)
                {
                    sb.Append(" { ");
                    if (add!.IsReadOnly) sb.Append("readonly ");
                    sb.Append("add; ");
                    if (remove!.IsReadOnly) sb.Append("readonly ");
                    sb.Append("remove; }");
                }
                else
                {
                    sb.Append(';');
                }
                PrintLine(sb.ToString(), indent);
                break;
            case IMethodSymbol method:
                switch (method.MethodKind)
                {
                case MethodKind.Constructor:
                    PrintLine(sb.Append(method.ContainingType.Name)
                        .AppendParameters(method.Parameters).Append(';').ToString(), indent);
                    return;
                case MethodKind.Ordinary:
                case MethodKind.Conversion:
                case MethodKind.UserDefinedOperator:
                    sb.AppendCommonModifiers(method, false);
                    if (inMutableStruct && method.IsReadOnly) sb.Append("readonly ");
                    if (method.MethodKind == MethodKind.Conversion
                        && conversionNames.TryGetValue(method.Name, out var keyword))
                    {
                        sb.Append(keyword).Append(" operator ")
                            .AppendType(method.ReturnType, method.ReturnNullableAnnotation);
                    }
                    else
                    {
                        sb.AppendReturnSignature(method).Append(' ');
                        if (method.MethodKind == MethodKind.UserDefinedOperator
                            && operators.TryGetValue(method.Name, out var opToken))
                        {
                            sb.Append("operator ").Append(opToken);
                        }
                        else
                        {
                            sb.Append(method.Name);
                        }
                    }
                    sb.AppendTypeParameters(method.TypeParameters, out var constraints);
                    sb.AppendParameters(method.Parameters, method.IsExtensionMethod);
                    sb.AppendTypeConstraints(constraints);
                    PrintLine(sb.Append(';').ToString(), indent);
                    break;
                default:
                    throw new Exception($"Unexpected method kind {method.MethodKind}: {method}");
                }
                break;
            case IPropertySymbol property:
                sb.AppendCommonModifiers(property, false);
                if (property.ReturnsByRefReadonly) sb.Append("ref readonly ");
                else if (property.ReturnsByRef) sb.Append("ref ");
                sb.AppendType(property.Type, property.NullableAnnotation).Append(' ');
                if (property.IsIndexer)
                {
                    sb.Append("this").AppendParameters(property.Parameters, false, '[', ']');
                }
                else
                {
                    sb.Append(property.Name);
                }
                sb.Append(" { ");
                if (property.GetMethod is not null)
                {
                    sb.AppendAccessor("get", property.GetMethod, property, inMutableStruct);
                }
                if (property.SetMethod is not null)
                {
                    sb.AppendAccessor("set", property.SetMethod, property, inMutableStruct);
                }
                PrintLine(sb.Append('}').ToString(), indent);
                break;
            default:
                throw new Exception($"Unexpected member kind {member.Kind}: {member}");
            }
        }

        private static void PrintExplicitImplementation(
            IMethodSymbol method, IMethodSymbol implemented, int indent)
        {
            PrintLine(new StringBuilder().AppendCommonModifiers(method, true).AppendReturnSignature(method)
                .Append(' ').AppendType(implemented.ContainingType).Append('.').Append(implemented.Name)
                .AppendTypeParameters(method.TypeParameters, out var constraints)
                .AppendParameters(method.Parameters, method.IsExtensionMethod)
                .AppendTypeConstraints(constraints).Append(';').ToString(), indent);
        }

        private static void PrintExplicitImplementation(
            IPropertySymbol property, IPropertySymbol implemented, int indent)
        {
            var sb = new StringBuilder().AppendCommonModifiers(property, true);
            if (property.ReturnsByRefReadonly) sb.Append("ref readonly ");
            else if (property.ReturnsByRef) sb.Append("ref ");
            sb.AppendType(property.Type, property.NullableAnnotation).Append(' ')
                .AppendType(implemented.ContainingType).Append('.');
            if (property.IsIndexer)
            {
                sb.Append("this").AppendParameters(property.Parameters, false, '[', ']');
            }
            else
            {
                sb.Append(implemented.Name);
            }
            sb.Append(" { ");
            if (!(property.GetMethod is null))
            {
                sb.AppendAccessor("get", property.GetMethod, property, false);
            }
            if (!(property.SetMethod is null))
            {
                sb.AppendAccessor("set", property.SetMethod, property, false);
            }
            PrintLine(sb.Append('}').ToString(), indent);
        }

        private static void PrintExplicitImplementation(
            IEventSymbol eventSymbol, IEventSymbol implemented, int indent)
        {
            PrintLine(new StringBuilder().AppendCommonModifiers(eventSymbol, true).Append("event ")
                .AppendType(eventSymbol.Type, eventSymbol.NullableAnnotation).Append(' ')
                .AppendType(implemented.ContainingType).Append('.').Append(implemented.Name)
                .Append(';').ToString(), indent);
        }

        // TODO: Generalise this attribute handling code.

        public static bool IsUnsafeValueType(this INamedTypeSymbol structType)
        {
            foreach (var attr in structType.GetAttributes())
            {
                var type = attr.AttributeClass;
                if (type is not null && type.Name == "UnsafeValueTypeAttribute"
                    && FullName(type.ContainingNamespace) == "System.Runtime.CompilerServices"
                    && type.Arity == 0 && type.ContainingType is null)
                {
                    return true;
                }
            }
            return false;
        }

        public static bool IsFlagsEnum(this INamedTypeSymbol enumType)
        {
            foreach (var attr in enumType.GetAttributes())
            {
                var type = attr.AttributeClass;
                if (type is not null && type.Name == "FlagsAttribute"
                    && FullName(type.ContainingNamespace) == "System"
                    && type.Arity == 0 && type.ContainingType is null)
                {
                    return true;
                }
            }
            return false;
        }

        public static bool TryGetFixedBufferSize(this IFieldSymbol field, out int size)
        {
            foreach (var attr in field.GetAttributes())
            {
                var type = attr.AttributeClass;
                if (type is null || type.Name != "FixedBufferAttribute"
                    || FullName(type.ContainingNamespace) != "System.Runtime.CompilerServices"
                    || type.Arity != 0 || type.ContainingType is not null) continue;
                var args = attr.ConstructorArguments;
                if (args.IsDefault || args.Length != 2 || args[0].Kind != TypedConstantKind.Type) continue;
                var sizeArg = args[1];
                if (sizeArg.Kind == TypedConstantKind.Primitive && sizeArg.Value is int value)
                {
                    size = value;
                    return true;
                }
            }
            size = 0; // TODO: Use Unsafe.SkipInit in .NET 5.
            return false;
        }
    }
}<|MERGE_RESOLUTION|>--- conflicted
+++ resolved
@@ -169,11 +169,7 @@
                 attribute?.InformationalVersion ?? assembly.GetName().Version!.ToString(3));
 
             var copyright = assembly.GetCustomAttribute<AssemblyCopyrightAttribute>();
-<<<<<<< HEAD
-            if (!(copyright is null)) Console.WriteLine(copyright.Copyright.Replace("\u00A9", "(C)"));
-=======
-            if (copyright is not null) Console.WriteLine(copyright.Copyright);
->>>>>>> efa60cd5
+            if (copyright is not null) Console.WriteLine(copyright.Copyright.Replace("\u00A9", "(C)"));
         }
 
         public static bool StartsWith(this ReadOnlySpan<char> span, char value)
